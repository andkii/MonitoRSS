--- conflicted
+++ resolved
@@ -19,13 +19,10 @@
 class ArticleQueue {
   constructor (client) {
     /**
-<<<<<<< HEAD
-=======
      * @type {ArticleDetails[]}
      */
     this.serviceBacklogQueue = []
     /**
->>>>>>> f400e840
      * @type {ArticleDetails[]}
      */
     this.queue = []
@@ -71,11 +68,7 @@
       if (queue.length === 0) {
         continue
       }
-<<<<<<< HEAD
-      const articleData = this.queue.shift()
-=======
       const articleData = queue.shift()
->>>>>>> f400e840
       this._logDebug(articleData, 'Dequeuing')
       await this.send(articleData)
     }
@@ -95,18 +88,12 @@
       } else {
         this._logDebug(articleData, 'Sending by client')
         await articleData.articleMessage.send(this.client)
-<<<<<<< HEAD
-      }
-      await this.recordSuccess(articleData.newArticle)
-      ArticleQueue.sent++
-=======
       }
       // If it's in the backlog, it wasn't a success
       if (!this.serviceBacklogQueue.includes(articleData)) {
         await this.recordSuccess(articleData.newArticle)
         ArticleQueue.sent++
       }
->>>>>>> f400e840
     } catch (err) {
       await this.recordFailure(articleData.newArticle, err.message)
     }
@@ -120,30 +107,6 @@
    */
   async sendByService (articleData, serviceURL) {
     const articleMessage = articleData.articleMessage
-<<<<<<< HEAD
-    const medium = await articleMessage.getMedium(this.client)
-    if (!medium) {
-      console.log('missing medium')
-      throw new Error('Missing medium to send article via service')
-    }
-    const apiPayload = articleMessage.createAPIPayload(medium)
-    const apiRoute = medium instanceof Webhook ? `/webhooks/${medium.id}/${medium.token}` : `/channels/${medium.id}/messages`
-    const res = await fetch(`${serviceURL}/api/request`, {
-      method: 'POST',
-      body: JSON.stringify({
-        method: 'POST',
-        url: `https://discord.com/api${apiRoute}`,
-        body: apiPayload
-      }),
-      headers: {
-        Authorization: `Bot ${this.client.token}`,
-        'Content-Type': 'application/json',
-        Accept: 'application/json'
-      }
-    })
-    if (res.ok) {
-      this._logDebug(articleData, 'Successfully sent via service')
-=======
     const articleID = articleData.newArticle.article._id
     const feedID = articleData.newArticle.feedObject._id
     // Assert that the medium (either a channel or webhook) still exists
@@ -192,7 +155,6 @@
       if (this.serviceBacklogQueue.includes(articleData)) {
         this.serviceBacklogQueue.splice(this.serviceBacklogQueue.indexOf(articleData), 1)
       }
->>>>>>> f400e840
       return
     }
     // Bad status code from service
@@ -200,13 +162,6 @@
     try {
       // The service should always send a message in the response
       json = await res.json()
-<<<<<<< HEAD
-      this.log.error(`Bad status code ${res.status} from service (${json.message})`)
-    } catch (err) {
-      this.log.error(err, `Bad status code ${res.status} from service`)
-      throw new Error(`Bad status code (${res.status}) from service`)
-    }
-=======
       const isDiscordError = json.discord === true
       this.log.warn(`Bad status code ${res.status} from ${isDiscordError ? 'Discord' : 'service'} (${JSON.stringify(json)}) for article ${articleID}, feed ${feedID}`)
     } catch (err) {
@@ -214,7 +169,6 @@
       throw new Error(`Bad status code (${res.status}) from service`)
     }
     // JSON was successfully parsed, use the server response as the error
->>>>>>> f400e840
     if (json) {
       throw new Error(json.message)
     }
