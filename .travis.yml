--- conflicted
+++ resolved
@@ -1,10 +1,6 @@
 language: node_js
 node_js:
-<<<<<<< HEAD
-  - 8
-=======
   - 10
->>>>>>> 67a63c46
 services: mongodb
 script:
   - npm run eslint
