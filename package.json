--- conflicted
+++ resolved
@@ -1,10 +1,6 @@
 {
   "name": "monitorss",
-<<<<<<< HEAD
-  "version": "6.12.6",
-=======
   "version": "6.12.7",
->>>>>>> 52b5b54f
   "description": "Discord RSS bot with customizable feeds",
   "main": "index.js",
   "author": "synzen",
