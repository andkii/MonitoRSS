{
  "name": "discord.rss",
<<<<<<< HEAD
  "version": "6.4.2",
=======
  "version": "6.4.3",
>>>>>>> 13f92dcc
  "description": "Discord RSS bot with customizable feeds",
  "main": "index.js",
  "author": "synzen",
  "license": "MIT",
  "bugs": {
    "url": "https://github.com/synzen/Discord.RSS/issues"
  },
  "scripts": {
    "test": "jest ./src/tests --detectOpenHandles --testTimeout=10000",
    "test-unit": "jest ./src/tests --detectOpenHandles --testRegex=unit_",
    "test-watch-unit": "jest ./src/tests --detectOpenHandles --testRegex=unit_ --watchAll",
    "test-int": "jest ./src/tests --detectOpenHandles --testRegex=int_ --testTimeout=10000",
    "test-watch-int": "jest ./src/tests --detectOpenHandles --testRegex=int_ --testTimeout=10000 --watchAll",
    "test-watch": "jest ./src/tests --detectOpenHandles --watchAll",
    "eslint": "eslint --fix ./src",
    "locale-verify": "node scripts/locales/verify.js",
    "locale-create": "node scripts/locales/create.js"
  },
  "dependencies": {
    "@hapi/joi": "^17.1.1",
    "abort-controller": "^3.0.0",
    "cloudscraper": "^4.6.0",
    "discord.js": "^12.2.0",
    "discord.js-prompts": "^2.1.0",
    "feedparser": "^2.2.10",
    "html-to-text": "^5.1.1",
    "iconv-lite": "^0.5.1",
    "moment": "^2.26.0",
    "moment-timezone": "^0.5.31",
    "mongoose": "^5.9.17",
    "node-fetch": "^2.6.0",
    "pino": "^6.3.2",
    "pino-pretty": "^4.0.0",
    "redis": "^3.0.2"
  },
  "repository": {
    "type": "git",
    "url": "git+https://github.com/synzen/Discord.RSS.git"
  },
  "engines": {
    "node": ">=12.16",
    "npm": "6.x"
  },
  "devDependencies": {
    "@shelf/jest-mongodb": "^1.1.5",
    "@types/jest": "^25.2.3",
    "eslint": "^6.8.0",
    "eslint-config-standard": "^14.1.1",
    "eslint-plugin-import": "^2.20.2",
    "eslint-plugin-node": "^11.1.0",
    "eslint-plugin-promise": "^4.2.1",
    "eslint-plugin-standard": "^4.0.1",
    "heapdump": "^0.3.15",
    "jest": "^26.0.1"
  },
  "optionalDependencies": {
    "bufferutil": "^4.0.1",
    "erlpack": "github:discordapp/erlpack",
    "utf-8-validate": "^5.0.2",
    "zlib-sync": "^0.1.6"
  }
}<|MERGE_RESOLUTION|>--- conflicted
+++ resolved
@@ -1,10 +1,6 @@
 {
   "name": "discord.rss",
-<<<<<<< HEAD
-  "version": "6.4.2",
-=======
   "version": "6.4.3",
->>>>>>> 13f92dcc
   "description": "Discord RSS bot with customizable feeds",
   "main": "index.js",
   "author": "synzen",
